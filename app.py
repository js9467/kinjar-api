--- conflicted
+++ resolved
@@ -931,22 +931,6 @@
         log.error(f"Failed to send invitation email to {email}: {str(e)}")
         return False
 
-<<<<<<< HEAD
-def send_family_invitation_accepted_email(inviter_email: str, inviter_name: str, family_name: str, accepter_name: str, accepter_family_name: str):
-    """Send notification email when someone accepts a family invitation"""
-    if not SMTP_USERNAME or not SMTP_PASSWORD:
-        log.warning(f"SMTP not configured, skipping email to {inviter_email}")
-        return False
-    
-    try:
-        subject = f"{accepter_name} has joined Kinjar!"
-        
-        # Create the family URL
-        base_url = f"https://{ROOT_DOMAIN}"
-        family_url = f"{base_url}/family"
-        
-=======
-
 def send_family_creation_invite_email(email: str, name: str, requesting_family_name: str, invitation_token: str, origin: Optional[str] = None):
     """Send an email inviting someone to create a new family (auto-connect flow)."""
     if not SMTP_USERNAME or not SMTP_PASSWORD:
@@ -960,42 +944,10 @@
 
         subject = f"Create your family on Kinjar and connect with {requesting_family_name}"
 
->>>>>>> d9cdf8c9
         html_body = f"""
         <html>
         <body style="font-family: Arial, sans-serif; max-width: 600px; margin: 0 auto; padding: 20px;">
             <div style="text-align: center; margin-bottom: 30px;">
-<<<<<<< HEAD
-                <h1 style="color: #3B82F6;">Great News!</h1>
-            </div>
-            
-            <div style="background: #F0F9FF; padding: 20px; border-radius: 8px; margin-bottom: 20px; border-left: 4px solid #3B82F6;">
-                <h2 style="color: #1F2937; margin-top: 0;">Hi {inviter_name}!</h2>
-                <p style="color: #4B5563; font-size: 16px; line-height: 1.5;">
-                    <strong>{accepter_name}</strong> from the <strong>{accepter_family_name}</strong> family has accepted your family connection invitation and joined Kinjar!
-                </p>
-                <p style="color: #4B5563; font-size: 16px; line-height: 1.5;">
-                    Your families are now connected and can start sharing memories together.
-                </p>
-            </div>
-            
-            <div style="text-align: center; margin: 30px 0;">
-                <a href="{family_url}" 
-                   style="background: #10B981; color: white; padding: 14px 28px; 
-                          text-decoration: none; border-radius: 6px; font-weight: bold; 
-                          font-size: 16px; display: inline-block;">
-                    Visit Your Family
-                </a>
-            </div>
-            
-            <div style="border-top: 1px solid #E5E7EB; padding-top: 20px; margin-top: 30px;">
-                <p style="color: #6B7280; font-size: 14px;">
-                    You can now see posts from the {accepter_family_name} family in your Connected Families feed!
-                </p>
-                <p style="color: #6B7280; font-size: 12px; margin-top: 20px;">
-                    This is an automated notification from Kinjar. You're receiving this because 
-                    you sent a family connection invitation to {accepter_name}.
-=======
                 <h1 style="color: #3B82F6;">You're invited to Kinjar</h1>
             </div>
             <div style="background: #F8FAFC; padding: 20px; border-radius: 8px; margin-bottom: 20px;">
@@ -1022,13 +974,96 @@
                 </p>
                 <p style="color: #6B7280; font-size: 12px; margin-top: 20px;">
                     This invitation will expire in 7 days.
->>>>>>> d9cdf8c9
                 </p>
             </div>
         </body>
         </html>
         """
-<<<<<<< HEAD
+
+        text_body = f"""
+Hi {name}!
+
+{requesting_family_name} invited you to create your own family on Kinjar.
+When you finish, your families will be automatically connected.
+
+Open this link to get started:
+{invitation_url}
+
+This invitation will expire in 7 days.
+        """
+
+        msg = MIMEMultipart('alternative')
+        msg['Subject'] = subject
+        msg['From'] = f"{SMTP_FROM_NAME} <{SMTP_FROM_EMAIL}>"
+        msg['To'] = email
+
+        text_part = MIMEText(text_body, 'plain')
+        html_part = MIMEText(html_body, 'html')
+        msg.attach(text_part)
+        msg.attach(html_part)
+
+        with smtplib.SMTP(SMTP_HOST, SMTP_PORT) as server:
+            server.starttls()
+            server.login(SMTP_USERNAME, SMTP_PASSWORD)
+            server.send_message(msg)
+
+        log.info(f"Family creation invitation email sent successfully to {email}")
+        return True
+    except Exception as e:
+        log.error(f"Failed to send family creation invitation email to {email}: {str(e)}")
+        return False
+
+def send_family_invitation_accepted_email(inviter_email: str, inviter_name: str, family_name: str, accepter_name: str, accepter_family_name: str):
+    """Send notification email when someone accepts a family invitation"""
+    if not SMTP_USERNAME or not SMTP_PASSWORD:
+        log.warning(f"SMTP not configured, skipping email to {inviter_email}")
+        return False
+    
+    try:
+        subject = f"{accepter_name} has joined Kinjar!"
+        
+        # Create the family URL
+        base_url = f"https://{ROOT_DOMAIN}"
+        family_url = f"{base_url}/family"
+        
+        html_body = f"""
+        <html>
+        <body style="font-family: Arial, sans-serif; max-width: 600px; margin: 0 auto; padding: 20px;">
+            <div style="text-align: center; margin-bottom: 30px;">
+                <h1 style="color: #3B82F6;">Great News!</h1>
+            </div>
+            
+            <div style="background: #F0F9FF; padding: 20px; border-radius: 8px; margin-bottom: 20px; border-left: 4px solid #3B82F6;">
+                <h2 style="color: #1F2937; margin-top: 0;">Hi {inviter_name}!</h2>
+                <p style="color: #4B5563; font-size: 16px; line-height: 1.5;">
+                    <strong>{accepter_name}</strong> from the <strong>{accepter_family_name}</strong> family has accepted your family connection invitation and joined Kinjar!
+                </p>
+                <p style="color: #4B5563; font-size: 16px; line-height: 1.5;">
+                    Your families are now connected and can start sharing memories together.
+                </p>
+            </div>
+            
+            <div style="text-align: center; margin: 30px 0;">
+                <a href="{family_url}" 
+                   style="background: #10B981; color: white; padding: 14px 28px; 
+                          text-decoration: none; border-radius: 6px; font-weight: bold; 
+                          font-size: 16px; display: inline-block;">
+                    Visit Your Family
+                </a>
+            </div>
+            
+            <div style="border-top: 1px solid #E5E7EB; padding-top: 20px; margin-top: 30px;">
+                <p style="color: #6B7280; font-size: 14px;">
+                    You can now see posts from the {accepter_family_name} family in your Connected Families feed!
+                </p>
+                <p style="color: #6B7280; font-size: 12px; margin-top: 20px;">
+                    This is an automated notification from Kinjar. You're receiving this because 
+                    you sent a family connection invitation to {accepter_name}.
+                </p>
+            </div>
+        </body>
+        </html>
+        """
         
         text_body = f"""
 Hi {inviter_name}!
@@ -1056,57 +1091,23 @@
         msg['To'] = inviter_email
         
         # Attach text and HTML versions
-=======
-
-        text_body = f"""
-Hi {name}!
-
-{requesting_family_name} invited you to create your own family on Kinjar.
-When you finish, your families will be automatically connected.
-
-Open this link to get started:
-{invitation_url}
-
-This invitation will expire in 7 days.
-"""
-
-        msg = MIMEMultipart('alternative')
-        msg['Subject'] = subject
-        msg['From'] = f"{SMTP_FROM_NAME} <{SMTP_FROM_EMAIL}>"
-        msg['To'] = email
-
->>>>>>> d9cdf8c9
         text_part = MIMEText(text_body, 'plain')
         html_part = MIMEText(html_body, 'html')
         msg.attach(text_part)
         msg.attach(html_part)
-<<<<<<< HEAD
         
         # Send email
-=======
-
->>>>>>> d9cdf8c9
         with smtplib.SMTP(SMTP_HOST, SMTP_PORT) as server:
             server.starttls()
             server.login(SMTP_USERNAME, SMTP_PASSWORD)
             server.send_message(msg)
-<<<<<<< HEAD
             
         log.info(f"Family invitation accepted notification email sent successfully to {inviter_email}")
         return True
         
     except Exception as e:
         log.error(f"Failed to send family invitation accepted email to {inviter_email}: {str(e)}")
-=======
-
-        log.info(f"Family creation invitation email sent successfully to {email}")
-        return True
-    except Exception as e:
-        log.error(f"Failed to send family creation invitation email to {email}: {str(e)}")
->>>>>>> d9cdf8c9
-        return False
-
-def ensure_user_basic(con, email: str) -> Dict[str, Any]:
+        return Falsedef ensure_user_basic(con, email: str) -> Dict[str, Any]:
     email = email.strip().lower()
     if not email:
         raise ValueError("email_required")
